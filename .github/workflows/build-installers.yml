name: Build Installers for The Labrynth

on:
  push:
    branches: [ main ]
  pull_request:
    branches: [ main ]

jobs:
  build-dashboard-windows:
    runs-on: windows-latest
    steps:
      - uses: actions/checkout@v4
      - name: Set up Python
        uses: actions/setup-python@v4
        with:
          python-version: '3.11'
      - name: Install dependencies
        run: |
          python -m pip install --upgrade pip
          python -m pip install -r requirements.txt
<<<<<<< HEAD
          python -m pip install wget
          wget https://github.com/Otis-Lab-MUSC/reacher/releases/download/v1.0.1-beta/reacher-1.0.1-py3-none-any.whl
=======
          python -m pip install pyinstaller
          curl -L -o reacher-1.0.1-py3-none-any.whl https://github.com/Otis-Lab-MUSC/REACHER/releases/download/v1.0.1-beta/reacher-1.0.1-py3-none-any.whl
>>>>>>> 912cfbe3
          python -m pip install reacher-1.0.1-py3-none-any.whl

      - name: Build with PyInstaller
        working-directory: ui
        run: pyinstaller setup.spec
      - name: Install Inno Setup
        run: choco install innosetup
      - name: Build Installer
        working-directory: ui
        run: |
          iscc /O"dist" /F"labrynth_x64" setup.iss
      - name: Upload Windows installer
        uses: actions/upload-artifact@v4
        with:
          name: labrynth_x64.exe
          path: ui/dist/labrynth_x64.exe

  build-dashboard-macos:
    runs-on: macos-latest
    steps:
      - uses: actions/checkout@v4
      - name: Set up Python
        uses: actions/setup-python@v4
        with:
          python-version: '3.11'
      - name: Install dependencies
        run: |
          python -m pip install --upgrade pip
          python -m pip install -r requirements.txt
          curl -L -o reacher-1.0.1-py3-none-any.whl https://github.com/Otis-Lab-MUSC/reacher/releases/download/v1.0.1-beta/reacher-1.0.1-py3-none-any.whl
          python -m pip install reacher-1.0.1-py3-none-any.whl

      - name: Build with PyInstaller
        working-directory: ui
        run: pyinstaller setup.spec
      - name: Create DMG
        run: |
          hdiutil create -volname "Labrynth Installer" -srcfolder "ui/dist/Labrynth.app" -ov -format UDZO labrynth_x64.dmg
      - name: Upload DMG
        uses: actions/upload-artifact@v4
        with:
          name: labrynth_x64.dmg
          path: labrynth_x64.dmg

  build-dashboard-linux:
    runs-on: ubuntu-latest
    steps:
      - uses: actions/checkout@v4
      - name: Set up Python
        uses: actions/setup-python@v4
        with:
          python-version: '3.11'
      - name: Install dependencies
        run: |
          python -m pip install --upgrade pip
          python -m pip install -r requirements.txt
          curl -L -o reacher-1.0.1-py3-none-any.whl https://github.com/Otis-Lab-MUSC/reacher/releases/download/v1.0.1-beta/reacher-1.0.1-py3-none-any.whl
          python -m pip install reacher-1.0.1-py3-none-any.whl
          
      - name: Build with PyInstaller
        working-directory: ui
        run: pyinstaller setup.spec
      - name: Create DEB structure
        run: |
          mkdir -p labrynth_amd64/DEBIAN
          mkdir -p labrynth_amd64/opt/labrynth
          mkdir -p labrynth_amd64/usr/local/bin
          echo "Package: labrynth
          Version: 1.0.1
          Section: utils
          Priority: optional
          Architecture: amd64
          Maintainer: Josh Boquiren <thejoshbq.proton@.me>
          Description: Labrynth - A dashboard application" > labrynth_amd64/DEBIAN/control
          cp -r ui/dist/labrynth/* labrynth_amd64/opt/labrynth/
          chmod +x labrynth_amd64/opt/labrynth/labrynth
          ln -s /opt/labrynth/labrynth labrynth_amd64/usr/local/bin/labrynth
      - name: Build DEB package
        run: dpkg-deb --build labrynth_amd64
      - name: Upload DEB
        uses: actions/upload-artifact@v4
        with:
          name: labrynth_amd64.deb
          path: labrynth_amd64.deb

  release:
    needs: [build-dashboard-windows, build-dashboard-macos, build-dashboard-linux]
    runs-on: ubuntu-latest
    permissions:
      contents: write
    if: github.event_name == 'push' && github.ref == 'refs/heads/main'
    steps:
      - uses: actions/checkout@v4
      - name: Delete existing release and tag
        uses: actions/github-script@v6
        with:
          script: |
            try {
              const release = await github.rest.repos.getReleaseByTag({
                owner: context.repo.owner,
                repo: context.repo.repo,
                tag: 'v1.0.1'
              });
              await github.rest.repos.deleteRelease({
                owner: context.repo.owner,
                repo: context.repo.repo,
                release_id: release.data.id
              });
            } catch (error) {
              if (error.status !== 404) throw error;
            }
            try {
              await github.rest.git.deleteRef({
                owner: context.repo.owner,
                repo: context.repo.repo,
                ref: 'tags/v1.0.1'
              });
            } catch (error) {
              if (error.status !== 404) throw error;
            }
      - name: Create Release
        id: create_release
        run: |
          gh release create v1.0.1 \
            --title "Release v1.0.1" \
            --notes "Automated release for v1.0.1" \
            --draft=false \
            --prerelease=false
          # Get the upload URL and write it to an environment file
          UPLOAD_URL=$(gh release view v1.0.1 --json uploadUrl -q .uploadUrl)
          echo "UPLOAD_URL=$UPLOAD_URL" >> $GITHUB_ENV
        env:
          GITHUB_TOKEN: ${{ secrets.GITHUB_TOKEN }}

      - name: Download Windows artifact
        uses: actions/download-artifact@v4
        with:
          name: labrynth_x64.exe
          path: dist/windows

      - name: Download macOS artifact
        uses: actions/download-artifact@v4
        with:
          name: labrynth_x64.dmg
          path: dist/macos

      - name: Download Dashboard Linux artifact
        uses: actions/download-artifact@v4
        with:
          name: labrynth_amd64.deb
          path: dist/linux-dashboard

      - name: Upload Windows Installer
        run: |
          gh release upload v1.0.1 dist/windows/reacher-dashboard_win_x64.exe \
            --clobber
        env:
          GITHUB_TOKEN: ${{ secrets.GITHUB_TOKEN }}
<<<<<<< HEAD
        with:
          upload_url: ${{ steps.create_release.outputs.upload_url }}
          asset_path: dist/windows/labrynth_x64.exe
          asset_name: labrynth_x64.exe
          asset_content_type: application/octet-stream
=======
>>>>>>> 912cfbe3

      - name: Upload macOS DMG
        run: |
          gh release upload v1.0.1 dist/macos/reacher-dashboard_macos_x64.dmg \
            --clobber
        env:
          GITHUB_TOKEN: ${{ secrets.GITHUB_TOKEN }}
<<<<<<< HEAD
        with:
          upload_url: ${{ steps.create_release.outputs.upload_url }}
          asset_path: dist/macos/labrynth_x64.dmg
          asset_name: labrynth_x64.dmg
          asset_content_type: application/x-diskcopy
=======
>>>>>>> 912cfbe3

      - name: Upload Dashboard Linux DEB
        run: |
          gh release upload v1.0.1 dist/linux-dashboard/reacher-dashboard_linux_amd64.deb \
            --clobber
        env:
          GITHUB_TOKEN: ${{ secrets.GITHUB_TOKEN }}
<<<<<<< HEAD
        with:
          upload_url: ${{ steps.create_release.outputs.upload_url }}
          asset_path: dist/linux-dashboard/labrynth_amd64.deb
          asset_name: labrynth_amd64.deb
          asset_content_type: application/vnd.debian.binary-package
=======

      - name: Upload API Linux DEB
        run: |
          gh release upload v1.0.1 dist/linux-api/reacher-api_linux_amd64.deb \
            --clobber
        env:
          GITHUB_TOKEN: ${{ secrets.GITHUB_TOKEN }}
>>>>>>> 912cfbe3
<|MERGE_RESOLUTION|>--- conflicted
+++ resolved
@@ -19,13 +19,8 @@
         run: |
           python -m pip install --upgrade pip
           python -m pip install -r requirements.txt
-<<<<<<< HEAD
           python -m pip install wget
           wget https://github.com/Otis-Lab-MUSC/reacher/releases/download/v1.0.1-beta/reacher-1.0.1-py3-none-any.whl
-=======
-          python -m pip install pyinstaller
-          curl -L -o reacher-1.0.1-py3-none-any.whl https://github.com/Otis-Lab-MUSC/REACHER/releases/download/v1.0.1-beta/reacher-1.0.1-py3-none-any.whl
->>>>>>> 912cfbe3
           python -m pip install reacher-1.0.1-py3-none-any.whl
 
       - name: Build with PyInstaller
@@ -184,48 +179,18 @@
             --clobber
         env:
           GITHUB_TOKEN: ${{ secrets.GITHUB_TOKEN }}
-<<<<<<< HEAD
         with:
           upload_url: ${{ steps.create_release.outputs.upload_url }}
           asset_path: dist/windows/labrynth_x64.exe
           asset_name: labrynth_x64.exe
           asset_content_type: application/octet-stream
-=======
->>>>>>> 912cfbe3
-
-      - name: Upload macOS DMG
-        run: |
-          gh release upload v1.0.1 dist/macos/reacher-dashboard_macos_x64.dmg \
-            --clobber
-        env:
-          GITHUB_TOKEN: ${{ secrets.GITHUB_TOKEN }}
-<<<<<<< HEAD
         with:
           upload_url: ${{ steps.create_release.outputs.upload_url }}
           asset_path: dist/macos/labrynth_x64.dmg
           asset_name: labrynth_x64.dmg
           asset_content_type: application/x-diskcopy
-=======
->>>>>>> 912cfbe3
-
-      - name: Upload Dashboard Linux DEB
-        run: |
-          gh release upload v1.0.1 dist/linux-dashboard/reacher-dashboard_linux_amd64.deb \
-            --clobber
-        env:
-          GITHUB_TOKEN: ${{ secrets.GITHUB_TOKEN }}
-<<<<<<< HEAD
         with:
           upload_url: ${{ steps.create_release.outputs.upload_url }}
           asset_path: dist/linux-dashboard/labrynth_amd64.deb
           asset_name: labrynth_amd64.deb
-          asset_content_type: application/vnd.debian.binary-package
-=======
-
-      - name: Upload API Linux DEB
-        run: |
-          gh release upload v1.0.1 dist/linux-api/reacher-api_linux_amd64.deb \
-            --clobber
-        env:
-          GITHUB_TOKEN: ${{ secrets.GITHUB_TOKEN }}
->>>>>>> 912cfbe3
+          asset_content_type: application/vnd.debian.binary-package